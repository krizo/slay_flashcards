--- conflicted
+++ resolved
@@ -26,11 +26,7 @@
     text: string;
     lang?: string | null;
     type: AnswerType;
-<<<<<<< HEAD
     options: (string | AnswerOption)[] | null;
-=======
-    options: AnswerOption[] | null;
->>>>>>> 073dd464
     metadata: Record<string, any> | null;
 }
 
